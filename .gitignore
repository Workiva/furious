--- conflicted
+++ resolved
@@ -1,10 +1,6 @@
 .coverage
 .noseids
-<<<<<<< HEAD
 \#*\#
 .idea
 gaepdb.py
-=======
-.idea
 *.xml
->>>>>>> cd8025af
