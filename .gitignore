.DS_Store
.coverage
.noseids
.build

\#*\#
.idea
gaepdb.py
*.xml
<<<<<<< HEAD
*.pyc
=======

>>>>>>> 1664f29e
# for sphinx documentation
doc/build/*
doc/source/*
!doc/source/conf.py
!doc/source/index.txt
!doc/source/design*.txt
!doc/source/_static/*
!doc/source/_templates/*<|MERGE_RESOLUTION|>--- conflicted
+++ resolved
@@ -7,11 +7,7 @@
 .idea
 gaepdb.py
 *.xml
-<<<<<<< HEAD
 *.pyc
-=======
-
->>>>>>> 1664f29e
 # for sphinx documentation
 doc/build/*
 doc/source/*
