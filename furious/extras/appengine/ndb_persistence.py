#
# Copyright 2014 WebFilings, LLC
#
# Licensed under the Apache License, Version 2.0 (the "License");
# you may not use this file except in compliance with the License.
# You may obtain a copy of the License at
#
# http://www.apache.org/licenses/LICENSE-2.0
#
# Unless required by applicable law or agreed to in writing, software
# distributed under the License is distributed on an "AS IS" BASIS,
# WITHOUT WARRANTIES OR CONDITIONS OF ANY KIND, either express or implied.
# See the License for the specific language governing permissions and
# limitations under the License.
#
"""This module contains the default functions to use when performing
persistence operations backed by the App Engine ndb library.
"""

import json
import logging

from itertools import imap
from itertools import islice
from itertools import izip

from random import shuffle

from google.appengine.ext import ndb


class FuriousContextNotFoundError(Exception):
    """FuriousContext entity not found in the datastore."""


class FuriousContext(ndb.Model):
    """NDB entity to store a Furious Context as JSON."""

    context = ndb.JsonProperty(indexed=False, compressed=True)

    @classmethod
    def from_context(cls, context):
        """Create a `cls` entity from a context."""
        return cls(id=context.id, context=context.to_dict())

    @classmethod
    def from_id(cls, id):
        """Load a `cls` entity and instantiate the Context it stores."""
        from furious.context import Context

        # TODO: Handle exceptions and retries here.
        entity = cls.get_by_id(id)
        if not entity:
            raise FuriousContextNotFoundError(
                "Context entity not found for: {}".format(id))

        return Context.from_dict(entity.context)


class FuriousAsyncMarker(ndb.Model):
    """This entity serves as a 'complete' marker."""

    result = ndb.JsonProperty(indexed=False, compressed=True)


class FuriousCompletionMarker(ndb.Model):
    """This entity serves as a 'complete' marker for the entire context."""

    complete = ndb.BooleanProperty(default=False, indexed=False)


def context_completion_checker(async):
    """Check if all Async jobs within a Context have been run."""
<<<<<<< HEAD

    store_async_marker(async)
=======
    store_async_marker(async.id)
>>>>>>> d469aa02

    # Now, check for other Async markers in this Context.
    logging.debug("Check completion for: %s", async.context_id)

<<<<<<< HEAD
    context = FuriousContext.from_id(context_id)
    marker = FuriousCompletionMarker.get_by_id(context_id)

    if marker and marker.complete:
        logging.info("Context %s already complete" % context_id)
        return
=======
    context = FuriousContext.from_id(async.context_id)
    logging.debug("Loaded context.")
>>>>>>> d469aa02

    task_ids = context.task_ids
    if async.id in task_ids:
        task_ids.remove(async.id)

    logging.debug("Loaded context.")
    logging.debug(task_ids)

    if not _check_markers(task_ids):
        return False

    first_complete = _mark_context_complete(marker, context)

<<<<<<< HEAD
    if first_complete:
        _insert_post_complete_tasks(context)
=======
    _insert_cleanup_task(async.context_id, task_ids)

    return True


def _insert_cleanup_task(context_id, task_ids, delay=7200):
    """Insert a task to delete all clean up markers for the task ids passed in.
    The task will be inserted with a delay.
    """
    try:
        # TODO: If tracking results we may not want to auto cleanup and instead
        # wait until the results have been accessed.
        from furious.async import Async
        Async(_cleanup_markers, args=[context_id, task_ids],
              task_args={'countdown': delay}).start()
    except:
        pass
>>>>>>> d469aa02


def _check_markers(task_ids, offset=10):
    """Returns a flag for markers being found for the task_ids. If all task ids
    have markers True will be returned. Otherwise it will return False as soon
    as a None result is hit.
    """

    shuffle(task_ids)

    for index in xrange(0, len(task_ids), offset):
        keys = [ndb.Key(FuriousAsyncMarker, id)
                for id in task_ids[index:index + offset]]

        markers = ndb.get_multi(keys)

        if not all(markers):
            logging.debug("Not all Async's complete")
            return False

    return True


@ndb.transactional
def _mark_context_complete(marker, context):
    """Transactionally 'complete' the context."""

    current = None

    if marker:
        current = marker.key.get()

    if not current:
        return False

    if current and current.complete:
        return False

    current.complete = True
    current.put()

    return True


def _insert_post_complete_tasks(context):
    """Insert the event's asyncs and cleanup tasks."""

    logging.debug("Context %s is complete." % str(context.id))

    # Async event handlers
    context.exec_event_handler('complete')

    # Insert cleanup tasks
    try:
        # TODO: If tracking results we may not want to auto cleanup and instead
        # wait until the results have been accessed.
        from furious.async import Async
        Async(_cleanup_markers, args=[context.id, context.task_ids],
              task_args={'countdown': 7200}).start()
    except:
        pass


def _cleanup_markers(context_id, task_ids):
    """Delete the FuriousAsyncMarker entities corresponding to ids."""

    logging.debug("Cleanup %d markers for Context %s",
                  len(task_ids), context_id)

    # TODO: Handle exceptions and retries here.
    delete_entities = [ndb.Key(FuriousAsyncMarker, id) for id in task_ids]
    delete_entities.append(ndb.Key(FuriousCompletionMarker, context_id))

    ndb.delete_multi(delete_entities)

    logging.debug("Markers cleaned.")


def load_context(id):
    """Load a Context object by it's id."""

    return FuriousContext.from_id(id)


def store_context(context):
    """Persist a Context object to the datastore."""

    logging.debug("Attempting to store Context %s.", context.id)

    entity = FuriousContext.from_context(context)

    # TODO: Handle exceptions and retries here.
    marker = FuriousCompletionMarker(id=context.id)
    key, _ = ndb.put_multi((entity, marker))

    logging.debug("Stored Context with key: %s.", key)

    return key


def store_async_result(async_id, async_result):
    """Persist the Async's result to the datastore."""

    logging.debug("Storing result for %s", async_id)

    key = FuriousAsyncMarker(
        id=async_id, result=json.dumps(async_result)).put()

    logging.debug("Setting Async result %s using marker: %s.", async_result,
                  key)


def store_async_marker(async_id):
    """Persist a marker indicating the Async ran to the datastore."""
<<<<<<< HEAD

    logging.debug("Attempting to mark Async %s complete.", async.id)
=======
    logging.debug("Attempting to mark Async %s complete.", async_id)
>>>>>>> d469aa02

    # QUESTION: Do we trust if the marker had a flag result to just trust it?
    marker = FuriousAsyncMarker.get_by_id(async_id)

    if marker:
        logging.debug("Marker already exists for %s.", async_id)
        return

    # TODO: Handle exceptions and retries here.
    key = FuriousAsyncMarker(id=async_id).put()

    logging.debug("Marked Async complete using marker: %s.", key)


def iter_results(context, batch_size=10):
    """Yield out the results found on the markers for the context task ids."""
<<<<<<< HEAD

    for futures in iget_batches(context.task_ids):
=======
    for futures in iget_batches(context.task_ids, batch_size=batch_size):
>>>>>>> d469aa02
        for key, future in futures:
            task = future.get_result()

            if not (task and task.result):
                yield key.id(), None
            else:
                yield key.id(), json.loads(task.result)


def iget_batches(task_ids, batch_size=10):
    """Yield out a map of the keys and futures in batches of the batch size
    passed in.
    """

    make_key = lambda _id: ndb.Key(FuriousAsyncMarker, _id)
    for keys in i_batch(imap(make_key, task_ids), batch_size):
        yield izip(keys, ndb.get_multi_async(keys))


def i_batch(items, size):
    """Generator that iteratively batches items to a max size and consumes the
    items as each batch is yielded.
    """
    for items_batch in iter(lambda: tuple(islice(items, size)),
                            tuple()):
        yield items_batch<|MERGE_RESOLUTION|>--- conflicted
+++ resolved
@@ -71,27 +71,18 @@
 
 def context_completion_checker(async):
     """Check if all Async jobs within a Context have been run."""
-<<<<<<< HEAD
-
-    store_async_marker(async)
-=======
+
     store_async_marker(async.id)
->>>>>>> d469aa02
 
     # Now, check for other Async markers in this Context.
     logging.debug("Check completion for: %s", async.context_id)
 
-<<<<<<< HEAD
-    context = FuriousContext.from_id(context_id)
-    marker = FuriousCompletionMarker.get_by_id(context_id)
+    context = FuriousContext.from_id(async.context_id)
+    marker = FuriousCompletionMarker.get_by_id(async.context_id)
 
     if marker and marker.complete:
-        logging.info("Context %s already complete" % context_id)
+        logging.info("Context %s already complete" % async.context_id)
         return
-=======
-    context = FuriousContext.from_id(async.context_id)
-    logging.debug("Loaded context.")
->>>>>>> d469aa02
 
     task_ids = context.task_ids
     if async.id in task_ids:
@@ -105,11 +96,8 @@
 
     first_complete = _mark_context_complete(marker, context)
 
-<<<<<<< HEAD
     if first_complete:
         _insert_post_complete_tasks(context)
-=======
-    _insert_cleanup_task(async.context_id, task_ids)
 
     return True
 
@@ -126,7 +114,6 @@
               task_args={'countdown': delay}).start()
     except:
         pass
->>>>>>> d469aa02
 
 
 def _check_markers(task_ids, offset=10):
@@ -241,12 +228,8 @@
 
 def store_async_marker(async_id):
     """Persist a marker indicating the Async ran to the datastore."""
-<<<<<<< HEAD
-
-    logging.debug("Attempting to mark Async %s complete.", async.id)
-=======
+
     logging.debug("Attempting to mark Async %s complete.", async_id)
->>>>>>> d469aa02
 
     # QUESTION: Do we trust if the marker had a flag result to just trust it?
     marker = FuriousAsyncMarker.get_by_id(async_id)
@@ -263,12 +246,8 @@
 
 def iter_results(context, batch_size=10):
     """Yield out the results found on the markers for the context task ids."""
-<<<<<<< HEAD
-
-    for futures in iget_batches(context.task_ids):
-=======
+
     for futures in iget_batches(context.task_ids, batch_size=batch_size):
->>>>>>> d469aa02
         for key, future in futures:
             task = future.get_result()
 
