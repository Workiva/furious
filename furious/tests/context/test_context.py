#
# Copyright 2012 WebFilings, LLC
#
# Licensed under the Apache License, Version 2.0 (the "License");
# you may not use this file except in compliance with the License.
# You may obtain a copy of the License at
#
# http://www.apache.org/licenses/LICENSE-2.0
#
# Unless required by applicable law or agreed to in writing, software
# distributed under the License is distributed on an "AS IS" BASIS,
# WITHOUT WARRANTIES OR CONDITIONS OF ANY KIND, either express or implied.
# See the License for the specific language governing permissions and
# limitations under the License.
#

import unittest

from google.appengine.ext import testbed

from mock import Mock
from mock import patch


class TestNew(unittest.TestCase):
    """Test that new returns a new context and adds it to the registry."""

    def test_new(self):
        """Ensure new returns a new context."""
        from furious.context import Context
        from furious.context import new

        self.assertIsInstance(new(), Context)

    def test_new_adds_to_registry(self):
        """Ensure new adds new contexts to the context registry."""
        from furious.context import Context
        from furious.context._local import get_local_context
        from furious.context import new

        ctx = new()

        self.assertIsInstance(ctx, Context)
        self.assertIn(ctx, get_local_context().registry)


class TestContext(unittest.TestCase):
    """Test that the Context object functions in some basic way."""
    def setUp(self):
        import os
        import uuid

        harness = testbed.Testbed()
        harness.activate()
        harness.init_taskqueue_stub()

        # Ensure each test looks like it is in a new request.
        os.environ['REQUEST_ID_HASH'] = uuid.uuid4().hex

    def test_context_works(self):
        """Ensure using a Context as a context manager works."""
        from furious.context import Context

        with Context():
            pass

<<<<<<< HEAD
=======
    def test_context_requires_insert_tasks(self):
        """Ensure Contexts require a callable insert_tasks function."""
        from furious.context import Context

        self.assertRaises(TypeError, Context, insert_tasks='nope')

>>>>>>> 8e0e3f67
    def test_context_gets_id(self):
        """Ensure a new Context gets an id generated."""
        from furious.context import Context

        self.assertTrue(Context().id)

    def test_context_gets_assigned_id(self):
        """Ensure a new Context keeps its assigned id."""
        from furious.context import Context

        self.assertEqual('test_id_weee', Context(id='test_id_weee').id)

    @patch('google.appengine.api.taskqueue.Queue.add', auto_spec=True)
    def test_add_job_to_context_works(self, queue_add_mock):
        """Ensure adding a job works."""
        from furious.async import Async
        from furious.context import Context

        with Context() as ctx:
            job = ctx.add('test', args=[1, 2])

        self.assertIsInstance(job, Async)
        queue_add_mock.assert_called_once()

    @patch('google.appengine.api.taskqueue.Queue.add', auto_spec=True)
    def test_bubbling_exceptions(self, queue_add_mock):
        """Ensure exceptions cause tasks to not insert."""
        from furious.context import Context

        class TestError(Exception):
            """Testing generated error."""

        def wrapper():
            with Context() as ctx:
                ctx.add('test', args=[1, 2])
                raise TestError('ka pow')

        self.assertRaises(TestError, wrapper)
        self.assertEqual(0, queue_add_mock.call_count)

    @patch('google.appengine.api.taskqueue.Queue.add', auto_spec=True)
    def test_nested_context_works(self, queue_add_mock):
        """Ensure adding a job works."""
        from furious.async import Async
        from furious.context import Context

        with Context() as ctx:
            job = ctx.add('test', args=[1, 2])
            with Context() as ctx2:
                job2 = ctx2.add('test', args=[1, 2])

        self.assertIsInstance(job, Async)
        self.assertIsInstance(job2, Async)
        self.assertEqual(2, queue_add_mock.call_count)

    @patch('google.appengine.api.taskqueue.Queue.add', auto_spec=True)
    def test_add_multiple_jobs_to_context_works(self, queue_add_mock):
        """Ensure adding multiple jobs works."""
        from furious.context import Context

        with Context() as ctx:
            for _ in range(10):
                ctx.add('test', args=[1, 2])

        queue_add_mock.assert_called_once()
        self.assertEqual(10, len(queue_add_mock.call_args[0][0]))

    @patch('google.appengine.api.taskqueue.Queue', auto_spec=True)
    def test_added_to_correct_queue(self, queue_mock):
        """Ensure jobs are added to the correct queue."""
        from furious.context import Context

        with Context() as ctx:
            ctx.add('test', args=[1, 2], queue='A')
            ctx.add('test', args=[1, 2], queue='A')

        queue_mock.assert_called_once_with(name='A')

    def test_add_jobs_to_multiple_queues(self):
        """Ensure adding jobs to multiple queues works as expected."""
        from google.appengine.api.taskqueue import Queue
        from furious.context import Context

        queue_registry = {}

        class AwesomeQueue(Queue):
            def __init__(self, *args, **kwargs):
                super(AwesomeQueue, self).__init__(*args, **kwargs)

                queue_registry[kwargs.get('name')] = self
                self._calls = []

            def add(self, *args, **kwargs):
                self._calls.append((args, kwargs))

        with patch('google.appengine.api.taskqueue.Queue', AwesomeQueue):
            with Context() as ctx:
                ctx.add('test', args=[1, 2], queue='A')
                ctx.add('test', args=[1, 2], queue='A')
                ctx.add('test', args=[1, 2], queue='B')
                ctx.add('test', args=[1, 2], queue='C')

        self.assertEqual(2, len(queue_registry['A']._calls[0][0][0]))
        self.assertEqual(1, len(queue_registry['B']._calls[0][0][0]))
        self.assertEqual(1, len(queue_registry['C']._calls[0][0][0]))

    def test_to_dict(self):
        """Ensure to_dict returns a dictionary representation of the Context.
        """
        import copy

        from furious.context import Context

        options = {
            'persistence_engine': 'persistence_engine',
            'unkown': True,
        }

        context = Context(**copy.deepcopy(options))

        # This stuff gets dumped out by to_dict().
        options.update({
            'insert_tasks': 'furious.context.context._insert_tasks',
            '_tasks_inserted': False,
            '_task_ids': [],
        })

        self.assertEqual(options, context.to_dict())

    def test_to_dict_with_callbacks(self):
        """Ensure to_dict correctly encodes callbacks."""
        import copy

        from furious.async import Async
        from furious.context import Context

        options = {
            'persistence_engine': 'persistence_engine',
            'callbacks': {
                'success': self.__class__.test_to_dict_with_callbacks,
                'failure': "failure_function",
                'exec': Async(target=dir)
            }
        }

        context = Context(**copy.deepcopy(options))

        # This stuff gets dumped out by to_dict().
        options.update({
            'insert_tasks': 'furious.context.context._insert_tasks',
            'persistence_engine': 'persistence_engine',
            '_tasks_inserted': False,
            '_task_ids': [],
            'callbacks': {
                'success': ("furious.tests.context.test_context."
                            "TestContext.test_to_dict_with_callbacks"),
                'failure': "failure_function",
                'exec': {'job': ('dir', None, None)}
            }
        })

        self.assertEqual(options, context.to_dict())

    def test_from_dict(self):
        """Ensure from_dict returns the correct Context object."""
        from furious.context import Context

        from furious.context.context import _insert_tasks

        # TODO: persistence_engine needs set to a real persistence module.

        options = {
            'id': 123456,
            'insert_tasks': 'furious.context.context._insert_tasks',
            'random_option': 'avalue',
            '_tasks_inserted': True,
            '_task_ids': [1, 2, 3, 4],
            'persistence_engine': 'furious.context.Context'
        }

        context = Context.from_dict(options)

        self.assertEqual(123456, context.id)
        self.assertEqual([1, 2, 3, 4], context._task_ids)
        self.assertEqual(True, context._tasks_inserted)
        self.assertEqual('avalue', context._options.get('random_option'))
        self.assertEqual(_insert_tasks, context._insert_tasks)
        self.assertEqual(Context, context._persistence_engine)

    def test_from_dict_with_callbacks(self):
        """Ensure from_dict reconstructs the Context callbacks correctly."""
        from furious.context import Context

        callbacks = {
            'success': ("furious.tests.context.test_context."
                        "TestContext.test_to_dict_with_callbacks"),
            'failure': "dir",
            'exec': {'job': ('id', None, None)}
        }

        context = Context.from_dict({'callbacks': callbacks})

        check_callbacks = {
            'success': TestContext.test_to_dict_with_callbacks,
            'failure': dir
        }

        callbacks = context._options.get('callbacks')
        exec_callback = callbacks.pop('exec')

        self.assertEqual(check_callbacks, callbacks)
        self.assertEqual({'job': ('id', None, None)}, exec_callback.to_dict())

    def test_reconstitution(self):
        """Ensure to_dict(job.from_dict()) returns the same thing."""
        from furious.context import Context

        options = {
            'id': 123098,
            'insert_tasks': 'furious.context.context._insert_tasks',
            'persistence_engine': 'furious.job_utils.get_function_path_and_options',
            '_tasks_inserted': True,
            '_task_ids': []
        }

        context = Context.from_dict(options)

        self.assertEqual(options, context.to_dict())

    def test_persist_with_no_engine(self):
        """Calling persist with no engine should blow up."""
        from furious.context import Context

        context = Context()
        self.assertRaises(RuntimeError, context.persist)

    def test_persist_persists(self):
        """Calling persist with an engine persists the Context."""
        from furious.context import Context

        persistence_engine = Mock()
        persistence_engine.func_name = 'persistence_engine'
        persistence_engine.im_class.__name__ = 'engine'

        context = Context(persistence_engine=persistence_engine)

        context.persist()

        persistence_engine.store_context.assert_called_once_with(
            context.id, context.to_dict())

    def test_load_context(self):
        """Calling load with an engine attempts to load the Context."""
        from furious.context import Context

        persistence_engine = Mock()
        persistence_engine.func_name = 'persistence_engine'
        persistence_engine.im_class.__name__ = 'engine'
        persistence_engine.load_context.return_value = {'id': 'ABC123'}

        context = Context.load('ABC123', persistence_engine)

        persistence_engine.load_context.assert_called_once_with('ABC123')
        self.assertEqual('ABC123', context.id)


class TestInsertTasks(unittest.TestCase):
    """Test that _insert_tasks behaves as expected."""
    def setUp(self):
        harness = testbed.Testbed()
        harness.activate()
        harness.init_taskqueue_stub()

    def test_no_tasks_doesnt_blow_up(self):
        """Ensure calling with an empty list doesn't blow up."""
        from furious.context.context import _insert_tasks

        _insert_tasks((), 'A')

    @patch('google.appengine.api.taskqueue.Queue', auto_spec=True)
    def test_queue_name_is_honored(self, queue_mock):
        """Ensure the Queue is instantiated with the name."""
        from furious.context.context import _insert_tasks

        _insert_tasks((None,), 'AbCd')
        queue_mock.assert_called_once_with(name='AbCd')

    @patch('google.appengine.api.taskqueue.Queue.add', auto_spec=True)
    def test_tasks_are_passed_along(self, queue_add_mock):
        """Ensure the list of tasks are passed along."""
        from furious.context.context import _insert_tasks

        _insert_tasks(('A', 1, 'B', 'joe'), 'AbCd')
        queue_add_mock.assert_called_once_with(('A', 1, 'B', 'joe'),
                                               transactional=False)

    @patch('google.appengine.api.taskqueue.Queue.add', auto_spec=True)
    def test_task_add_error(self, queue_add_mock):
        """Ensure an exception doesn't get raised from add."""
        from furious.context.context import _insert_tasks

        def raise_transient(*args, **kwargs):
            from google.appengine.api import taskqueue
            raise taskqueue.TransientError()

        queue_add_mock.side_effect = raise_transient

        _insert_tasks(('A',), 'AbCd')
        queue_add_mock.assert_called_once_with(('A',), transactional=False)

    @patch('google.appengine.api.taskqueue.Queue.add', auto_spec=True)
    def test_batches_get_split(self, queue_add_mock):
        """Ensure a batches get split and retried on errors."""
        from furious.context.context import _insert_tasks

        def raise_transient(*args, **kwargs):
            from google.appengine.api import taskqueue
            raise taskqueue.TransientError()

        queue_add_mock.side_effect = raise_transient

        _insert_tasks(('A', 1, 'B'), 'AbCd')
        self.assertEqual(5, queue_add_mock.call_count)
<|MERGE_RESOLUTION|>--- conflicted
+++ resolved
@@ -64,15 +64,12 @@
         with Context():
             pass
 
-<<<<<<< HEAD
-=======
     def test_context_requires_insert_tasks(self):
         """Ensure Contexts require a callable insert_tasks function."""
         from furious.context import Context
 
         self.assertRaises(TypeError, Context, insert_tasks='nope')
 
->>>>>>> 8e0e3f67
     def test_context_gets_id(self):
         """Ensure a new Context gets an id generated."""
         from furious.context import Context
