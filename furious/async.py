#
# Copyright 2012 WebFilings, LLC
#
# Licensed under the Apache License, Version 2.0 (the "License");
# you may not use this file except in compliance with the License.
# You may obtain a copy of the License at
#
# http://www.apache.org/licenses/LICENSE-2.0
#
# Unless required by applicable law or agreed to in writing, software
# distributed under the License is distributed on an "AS IS" BASIS,
# WITHOUT WARRANTIES OR CONDITIONS OF ANY KIND, either express or implied.
# See the License for the specific language governing permissions and
# limitations under the License.
#

"""Core async task wrapper.  This module contains the `Async` class, which is
used to create asynchronous jobs, and a `defaults` decorator you may use to
specify default settings for a particular async task.  To use,

    # Create a task.
    work = Async(
        target="function.to.run",
        args=(args, for, function),
        kwargs={'keyword': arguments, 'to': target},
        task_args={"appengine": 1, "task": "kwargs"},
        queue="yourqueue"
    )

    # Enqueue the task.
    work.start()

*or*, set default arguments for a function:

    @defaults(task_args={"appengine": 1, "task": "kwargs"}, queue="yourqueue")
    def run_me(*args, **kwargs):
        pass

    # Create a task.
    work = Async(
        target=run_me,
        args=(args, for, function),
        kwargs={'keyword': arguments, 'to': target},
    )

    # Enqueue the task.
    work.start()

You may also update options after instantiation:

    # Create a task.
    work = Async(
        target="function.to.run",
        args=(args, for, function),
        kwargs={'keyword': arguments, 'to': target}
    )

    work.update_options(task_args={"appengine":1, "task": "kwargs"},
                        queue="yourqueue")

    # Enqueue the task.
    work.start()

The order of precedence is:
    1) options specified when calling start.
    2) options specified using update_options.
    3) options specified in the constructor.
    4) options specified by @defaults decorator.
"""

from functools import wraps

import json

from .job_utils import decode_callbacks
from .job_utils import encode_callbacks
from .job_utils import get_function_path_and_options


__all__ = ['ASYNC_DEFAULT_QUEUE', 'ASYNC_ENDPOINT', 'Async', 'defaults']


ASYNC_DEFAULT_QUEUE = 'default'
ASYNC_ENDPOINT = '/_ah/queue/async'


class NotExecutedError(Exception):
    """This Async has not yet been executed."""


class NotExecutingError(Exception):
    """This Async in not currently executing."""


class AlreadyExecutedError(Exception):
    """This Async has already been executed."""


class AlreadyExecutingError(Exception):
    """This Async is currently executing."""


class Async(object):
    def __init__(self, target, args=None, kwargs=None, **options):
        self._options = {}

        # Make sure nothing is snuck in.
        _check_options(options)

        self._persistence_id = options.pop('_persistence_id',None)
        self._batch_id = options.pop('_batch_id',None)

        self._update_job(target, args, kwargs)

        self.update_options(**options)

        self._execution_context = None

        self._executing = False
        self._executed = False

        self._result = None

    @property
    def executed(self):
        return self._executed

    @property
    def executing(self):
        return self._executing

    @executing.setter
    def executing(self, executing):
        if self._executed:
            raise AlreadyExecutedError(
                'You can not execute and executed job.')

        if self._executing:
            raise AlreadyExecutingError(
                'Job is already executing, can not set executing.')

        self._executing = executing

    @property
    def result(self):
        if not self.executed:
            raise NotExecutedError(
                'You must execute this Async before getting its result.')

        return self._result

    @result.setter
    def result(self, result):
        if not self._executing:
            raise NotExecutingError(
                'The Async must be executing to set its result.')

        self._result = result
        self._executing = False
        self._executed = True

    @property
    def _function_path(self):
        return self._options['job'][0]

    def _update_job(self, target, args, kwargs):
        """Specify the function this async job is to execute when run."""
        target_path, options = get_function_path_and_options(target)

        assert isinstance(args, (tuple, list)) or args is None
        assert isinstance(kwargs, dict) or kwargs is None

        if options:
            self.update_options(**options)

        self._options['job'] = (target_path, args, kwargs)

    def set_execution_context(self, execution_context):
        """Set the ExecutionContext this async is executing under."""
        if self._execution_context:
            from .context import AlreadyInContextError
            raise AlreadyInContextError

        self._execution_context = execution_context

    def get_options(self):
        """Return this async job's configuration options."""
        return self._options

    def update_options(self, **options):
        """Safely update this async job's configuration options."""

        _check_options(options)

        self._options.update(options)

    def get_callbacks(self):
        """Return this async job's callback map."""
        return self._options.get('callbacks', {})

    def get_headers(self):
        """Create and return task headers."""
        # TODO: Encode some options into a header here.
        return self._options.get('headers', {})

    def get_queue(self):
        """Return the queue the task should run in."""
        return self._options.get('queue', ASYNC_DEFAULT_QUEUE)

    def get_task_args(self):
        """Get user-specified task kwargs."""
        return self._options.get('task_args', {})

    def to_task(self):
        """Return a task object representing this async job."""
        from google.appengine.api.taskqueue import Task

        url = "%s/%s" % (ASYNC_ENDPOINT, self._function_path)

        kwargs = {
            'url': url,
            'headers': self.get_headers().copy(),
            'payload': json.dumps(self.to_dict()),
        }
        kwargs.update(self.get_task_args())

        return Task(**kwargs)

    def start(self):
        """Insert the task into the requested queue, 'default' if non given.

        If a TransientError is hit the task will re-insert the task.

        If a TaskAlreadyExistsError or TombstonedTaskError is hit the task will
        silently fail.
        """
        from google.appengine.api import taskqueue

        task = self.to_task()

        try:
            taskqueue.Queue(name=self.get_queue()).add(task)

        except taskqueue.TransientError:
            taskqueue.Queue(name=self.get_queue()).add(task)

        except (taskqueue.TaskAlreadyExistsError,
                taskqueue.TombstonedTaskError):
            return

        # TODO: Return a "result" object.

    def to_dict(self):
        """Return this async job as a dict suitable for json encoding."""
        import copy

        options = copy.deepcopy(self._options)

        # JSON don't like datetimes.
        eta = options.get('task_args', {}).get('eta')
        if eta:
            import time

            options['task_args']['eta'] = time.mktime(eta.timetuple())

        callbacks = self._options.get('callbacks')
        if callbacks:
            options['callbacks'] = encode_callbacks(callbacks)

        options['_persistence_id']=self._persistence_id
        options['_batch_id']=self._batch_id

        return options

    @classmethod
    def from_dict(cls, async):
        """Return an async job from a dict output by Async.to_dict."""
        import copy

        async_options = copy.deepcopy(async)

        # JSON don't like datetimes.
        eta = async_options.get('task_args', {}).get('eta')
        if eta:
            from datetime import datetime

            async_options['task_args']['eta'] = datetime.fromtimestamp(eta)

        target, args, kwargs = async_options.pop('job')

        # If there are callbacks, reconstitute them.
        callbacks = async_options.get('callbacks', {})
        if callbacks:
            async_options['callbacks'] = decode_callbacks(callbacks)

        return cls(target, args, kwargs, **async_options)


def defaults(**options):
    """Set default Async options on the function decorated.

    Note: you must pass the decorated function by reference, not as a
    "path.string.to.function" for this to have any effect.
    """
    _check_options(options)

    def real_decorator(function):
        function._async_options = options
        @wraps(function)
        def wrapper(*args, **kwargs):
            return function(*args, **kwargs)
        return wrapper

    return real_decorator


def _check_options(options):
    """Make sure no one passes something not allowed in."""
    if not options:
        return

    assert 'job' not in options
    #assert 'callbacks' not in options
<<<<<<< HEAD
=======


def _encode_callbacks(callbacks):
    """Encode callbacks to as a dict suitable for JSON encoding."""
    if not callbacks:
        return

    encoded_callbacks = {}
    for event, callback in callbacks.iteritems():
        if callable(callback):
            callback, _ = get_function_path_and_options(callback)

        elif isinstance(callback, Async):
            callback = callback.to_dict()

        encoded_callbacks[event] = callback

    return encoded_callbacks


def _decode_callbacks(encoded_callbacks):
    """Decode the callbacks to an executable form."""
    from furious.job_utils import function_path_to_reference

    callbacks = {}
    for event, callback in encoded_callbacks.iteritems():
        if isinstance(callback, dict):
            callback = Async.from_dict(callback)
        else:
            callback = function_path_to_reference(callback)

        callbacks[event] = callback

    return callbacks
>>>>>>> 312f2023
<|MERGE_RESOLUTION|>--- conflicted
+++ resolved
@@ -321,40 +321,3 @@
 
     assert 'job' not in options
     #assert 'callbacks' not in options
-<<<<<<< HEAD
-=======
-
-
-def _encode_callbacks(callbacks):
-    """Encode callbacks to as a dict suitable for JSON encoding."""
-    if not callbacks:
-        return
-
-    encoded_callbacks = {}
-    for event, callback in callbacks.iteritems():
-        if callable(callback):
-            callback, _ = get_function_path_and_options(callback)
-
-        elif isinstance(callback, Async):
-            callback = callback.to_dict()
-
-        encoded_callbacks[event] = callback
-
-    return encoded_callbacks
-
-
-def _decode_callbacks(encoded_callbacks):
-    """Decode the callbacks to an executable form."""
-    from furious.job_utils import function_path_to_reference
-
-    callbacks = {}
-    for event, callback in encoded_callbacks.iteritems():
-        if isinstance(callback, dict):
-            callback = Async.from_dict(callback)
-        else:
-            callback = function_path_to_reference(callback)
-
-        callbacks[event] = callback
-
-    return callbacks
->>>>>>> 312f2023
