--- conflicted
+++ resolved
@@ -222,9 +222,6 @@
         return Task(**kwargs)
 
     def start(self):
-<<<<<<< HEAD
-        """Insert the task into the requested queue, 'default' if non given."""
-=======
         """Insert the task into the requested queue, 'default' if non given.
 
         If a TransientError is hit the task will re-insert the task.
@@ -232,23 +229,17 @@
         If a TaskAlreadyExistsError or TombstonedTaskError is hit the task will
         silently fail.
         """
->>>>>>> 4f35347c
         from google.appengine.api import taskqueue
 
         task = self.to_task()
 
         try:
             taskqueue.Queue(name=self.get_queue()).add(task)
-<<<<<<< HEAD
-        except (taskqueue.TransientError,
-                taskqueue.TaskAlreadyExistsError,
-=======
 
         except taskqueue.TransientError:
             taskqueue.Queue(name=self.get_queue()).add(task)
 
         except (taskqueue.TaskAlreadyExistsError,
->>>>>>> 4f35347c
                 taskqueue.TombstonedTaskError):
             return
 
@@ -355,4 +346,4 @@
 
         callbacks[event] = callback
 
-    return callbacks
+    return callbacks