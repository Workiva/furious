--- conflicted
+++ resolved
@@ -111,10 +111,7 @@
         self._initialize_recursion_depth()
 
         self._context_id = self._get_context_id()
-<<<<<<< HEAD
         self._parent_id = self._get_parent_id()
-=======
->>>>>>> 620687ef
         self._id = self._get_id()
 
         self._execution_context = None
@@ -171,8 +168,8 @@
         """Store this Async's result in persistent storage."""
         self._prepare_persistence_engine()
 
-        return self._persistence_engine.store_async_result(self.id,
-                                                           self.result)
+        return self._persistence_engine.store_async_result(
+            self.id, self.result)
 
     @property
     def function_path(self):
