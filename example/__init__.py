#
# Copyright 2012 WebFilings, LLC
#
# Licensed under the Apache License, Version 2.0 (the "License");
# you may not use this file except in compliance with the License.
# You may obtain a copy of the License at
#
# http://www.apache.org/licenses/LICENSE-2.0
#
# Unless required by applicable law or agreed to in writing, software
# distributed under the License is distributed on an "AS IS" BASIS,
# WITHOUT WARRANTIES OR CONDITIONS OF ANY KIND, either express or implied.
# See the License for the specific language governing permissions and
# limitations under the License.
#

"""Contained within this module are several working examples showing basic
usage and complex context-based chaining.

The examples demonstrate basic task execution, and also the basics of creating
more complicated processing pipelines.
"""

import webapp2

from .async_intro import AsyncIntroHandler
from .callback import AsyncAsyncCallbackHandler
from .callback import AsyncCallbackHandler
from .callback import AsyncErrorCallbackHandler
from .complex_workflow import ComplexWorkflowHandler
<<<<<<< HEAD
from .context_complex import ContextComplexHandler
from .context_grep import ContextGrepHandler
from .context_grep import GrepViewHandler
from .context_intro import ContextIntroHandler
from .grep import GrepHandler
from .simple_workflow import SimpleWorkflowHandler
=======
from .batcher import BatcherHandler
from .batcher import BatcherStatsHandler
from .batcher import BatcherViewHandler
>>>>>>> 312f2023

config = {
    'webapp2_extras.jinja2': {
        'template_path': 'example/templates'
    }
}

app = webapp2.WSGIApplication([
    ('/', AsyncIntroHandler),
    ('/callback', AsyncCallbackHandler),
    ('/callback/async', AsyncAsyncCallbackHandler),
    ('/callback/error', AsyncErrorCallbackHandler),
    ('/context', ContextIntroHandler),
    ('/context/complex', ContextComplexHandler),
    ('/context/grep', GrepViewHandler),
    ('/context/grep/run', ContextGrepHandler),
    ('/grep', GrepHandler),
    ('/workflow', SimpleWorkflowHandler),
    ('/workflow/complex', ComplexWorkflowHandler),
<<<<<<< HEAD
],config=config)
=======
    ('/batcher', BatcherViewHandler),
    ('/batcher/run', BatcherHandler),
    ('/batcher/stats', BatcherStatsHandler),
], config=config)
>>>>>>> 312f2023
<|MERGE_RESOLUTION|>--- conflicted
+++ resolved
@@ -28,18 +28,16 @@
 from .callback import AsyncCallbackHandler
 from .callback import AsyncErrorCallbackHandler
 from .complex_workflow import ComplexWorkflowHandler
-<<<<<<< HEAD
 from .context_complex import ContextComplexHandler
 from .context_grep import ContextGrepHandler
 from .context_grep import GrepViewHandler
 from .context_intro import ContextIntroHandler
 from .grep import GrepHandler
 from .simple_workflow import SimpleWorkflowHandler
-=======
+from .complex_workflow import ComplexWorkflowHandler
 from .batcher import BatcherHandler
 from .batcher import BatcherStatsHandler
 from .batcher import BatcherViewHandler
->>>>>>> 312f2023
 
 config = {
     'webapp2_extras.jinja2': {
@@ -59,11 +57,7 @@
     ('/grep', GrepHandler),
     ('/workflow', SimpleWorkflowHandler),
     ('/workflow/complex', ComplexWorkflowHandler),
-<<<<<<< HEAD
-],config=config)
-=======
     ('/batcher', BatcherViewHandler),
     ('/batcher/run', BatcherHandler),
     ('/batcher/stats', BatcherStatsHandler),
-], config=config)
->>>>>>> 312f2023
+], config=config)